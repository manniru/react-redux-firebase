<<<<<<< HEAD
import React, { Component } from 'react'
import PropTypes from 'prop-types'
=======
import React, { Component, PropTypes } from 'react'
import getDisplayName from 'react-display-name'
>>>>>>> 17a9b991
import { isEqual } from 'lodash'
import hoistStatics from 'hoist-non-react-statics'
import { watchEvents, unWatchEvents } from './actions/query'
import { getEventsFromInput, createCallable } from './utils'

/**
 * @name firebaseConnect
 * @extends React.Component
 * @description Higher Order Component that automatically listens/unListens
 * to provided firebase paths using React's Lifecycle hooks.
 * @param {Array} watchArray - Array of objects or strings for paths to sync from Firebase. Can also be a function that returns the array. The function is passed the current props and the firebase object.
 * @return {Function} - that accepts a component to wrap and returns the wrapped component
 * @example <caption>Basic</caption>
 * // this.props.firebase set on App component as firebase object with helpers
 * import { firebaseConnect } from 'react-redux-firebase'
 * export default firebaseConnect()(App)
 * @example <caption>Data</caption>
 * import { connect } from 'react-redux'
 * import { firebaseConnect, dataToJS } from 'react-redux-firebase'
 *
 * // sync /todos from firebase into redux
 * const fbWrapped = firebaseConnect([
 *   'todos'
 * ])(App)
 *
 * // pass todos list from redux as this.props.todosList
 * export default connect(({ firebase }) => ({
 *   todosList: dataToJS(firebase, 'todos'),
 *   profile: pathToJS(firebase, 'profile'), // pass profile data as this.props.profile
 *   auth: pathToJS(firebase, 'auth') // pass auth data as this.props.auth
 * }))(fbWrapped)
 * @example <caption>Data that depends on props</caption>
 * import { connect } from 'react-redux'
 * import { firebaseConnect, dataToJS } from 'react-redux-firebase'
 *
 * // sync /todos from firebase into redux
 * const fbWrapped = firebaseConnect((props, firebase) => ([
 *   `todos/${firebase.database().currentUser.uid}/${props.type}`
 * ])(App)
 *
 * // pass todos list for the specified type of todos from redux as `this.props.todosList`
 * export default connect(({ firebase, type }) => ({
 *   todosList: dataToJS(firebase, `data/todos/${firebase.getIn(['auth', 'uid'])}/${type}`),
 *   profile: pathToJS(firebase, 'profile'), // pass profile data as this.props.profile
 *   auth: pathToJS(firebase, 'auth') // pass auth data as this.props.auth
 * }))(fbWrapped)
 */
export const createFirebaseConnect = (storeKey = 'store') => (dataOrFn = []) => WrappedComponent => {
  class FirebaseConnect extends Component {
    constructor (props, context) {
      super(props, context)
      this._firebaseEvents = []
      this.firebase = null
    }

    static contextTypes = {
<<<<<<< HEAD
      [storeKey]: PropTypes.object.isRequired
    };
=======
      store: PropTypes.object.isRequired
    }

    static displayName = `FirebaseConnect(${getDisplayName(WrappedComponent)}`

    static wrappedComponent = WrappedComponent
>>>>>>> 17a9b991

    componentWillMount () {
      const { firebase, dispatch } = this.context[storeKey]

      // Allow function to be passed
      const inputAsFunc = createCallable(dataOrFn)
      this.prevData = inputAsFunc(this.props, firebase)

      const { ref, helpers, storage, database, auth } = firebase
      this.firebase = { ref, storage, database, auth, ...helpers }

      this._firebaseEvents = getEventsFromInput(this.prevData)

      watchEvents(firebase, dispatch, this._firebaseEvents)
    }

    componentWillUnmount () {
      const { firebase, dispatch } = this.context.store
      unWatchEvents(firebase, dispatch, this._firebaseEvents)
    }

    componentWillReceiveProps (np) {
      const { firebase, dispatch } = this.context.store
      const inputAsFunc = createCallable(dataOrFn)
      const data = inputAsFunc(np, firebase)

      // Handle a data parameter having changed
      if (!isEqual(data, this.prevData)) {
        this.prevData = data
        // UnWatch all current events
        unWatchEvents(firebase, dispatch, this._firebaseEvents)
        // Get watch events from new data
        this._firebaseEvents = getEventsFromInput(data)
        // Watch new events
        watchEvents(firebase, dispatch, this._firebaseEvents)
      }
    }

    render () {
      return (
        <WrappedComponent
          {...this.props}
          {...this.state}
          firebase={this.firebase}
        />
      )
    }
  }

  return hoistStatics(FirebaseConnect, WrappedComponent)
}

export default createFirebaseConnect()<|MERGE_RESOLUTION|>--- conflicted
+++ resolved
@@ -1,10 +1,6 @@
-<<<<<<< HEAD
 import React, { Component } from 'react'
 import PropTypes from 'prop-types'
-=======
-import React, { Component, PropTypes } from 'react'
 import getDisplayName from 'react-display-name'
->>>>>>> 17a9b991
 import { isEqual } from 'lodash'
 import hoistStatics from 'hoist-non-react-statics'
 import { watchEvents, unWatchEvents } from './actions/query'
@@ -61,17 +57,12 @@
     }
 
     static contextTypes = {
-<<<<<<< HEAD
       [storeKey]: PropTypes.object.isRequired
-    };
-=======
-      store: PropTypes.object.isRequired
     }
 
     static displayName = `FirebaseConnect(${getDisplayName(WrappedComponent)}`
 
     static wrappedComponent = WrappedComponent
->>>>>>> 17a9b991
 
     componentWillMount () {
       const { firebase, dispatch } = this.context[storeKey]
