import {
  filter,
  isString,
  isArray,
  isObject,
  map,
  get,
  forEach,
  set,
  has
} from 'lodash'

/**
 * @private
 * @description Create standardized populate object from strings or objects
 * @param {String|Object} str - String or Object to standardize into populate object
 */
export const getPopulateObj = (str) => {
  if (!isString(str)) {
    return str
  }
  const strArray = str.split(':')
  // TODO: Handle childParam
  return { child: strArray[0], root: strArray[1] }
}
/**
 * @private
 * @description Create standardized populate object from strings or objects
 * @param {String|Object} str - String or Object to standardize into populate object
 */
export const getPopulateObjs = (arr) => {
  if (!isArray(arr)) {
    return arr
  }
  return arr.map((o) => isObject(o) ? o : getPopulateObj(o))
}

/**
 * @private
 * @description Get array of populates from list of query params
 * @param {Array} queryParams - Query parameters from which to get populates
 */
export const getPopulates = (params) => {
  const populates = filter(params, param =>
    param.indexOf('populate') !== -1 || (isObject(param) && param.populates)
  ).map(p => p.split('=')[1])
  // No populates
  if (!populates.length) {
    return null
  }
  return populates.map(getPopulateObj)
}

/**
 * @private
 * @description Create an array of promises for population of an object or list
 * @param {Object} firebase - Internal firebase object
 * @param {Object} populate - Object containing root to be populate
 * @param {Object} populate.root - Firebase root path from which to load populate item
 * @param {String} id - String id
 */
export const getPopulateChild = (firebase, populate, id) =>
  firebase.database()
   .ref()
   .child(`${populate.root}/${id}`)
   .once('value')
   .then(snap =>
     // Return id if population value does not exist
     snap.val()
   )

/**
 * @private
 * @description Populate list of data
 * @param {Object} firebase - Internal firebase object
 * @param {Object} originalObj - Object to have parameter populated
 * @param {Object} populate - Object containing populate information
 * @param {Object} results - Object containing results of population from other populates
 */
export const populateList = (firebase, list, p, results) => {
  // Handle root not being defined
  if (!results[p.root]) {
    set(results, p.root, {})
  }
  return Promise.all(
    map(list, (id, childKey) => {
      // handle list of keys
      const populateKey = id === true ? childKey : id
      return getPopulateChild(
        firebase,
        p,
        populateKey
      )
      .then(pc => {
        if (pc) {
          // write child to result object under root name if it is found
          return set(results, `${p.root}.${populateKey}`, pc)
        }
        return results
      })
    })
  )
}

/**
 * @private
 * @description Create an array of promises for population of an object or list
 * @param {Object} firebase - Internal firebase object
 * @param {Object} originalObj - Object to have parameter populated
 * @param {Object} populateString - String containg population data
 */
export const promisesForPopulate = (firebase, originalData, populatesIn) => {
  // TODO: Handle selecting of parameter to populate with (i.e. displayName of users/user)
  let promisesArray = []
  let results = {}
<<<<<<< HEAD
=======
  const populates = getPopulateObjs(populatesIn)
>>>>>>> f49a14af
  // Loop over all populates
  forEach(populates, (p) => {
    // Data is single parameter
    if (has(originalData, p.child)) {
      // Single Parameter is single ID
      if (isString(originalData[p.child])) {
        return promisesArray.push(
          getPopulateChild(firebase, p, originalData[p.child])
            .then((v) => {
              // write child to result object under root name if it is found
              if (v) {
                set(results, `${p.root}.${originalData[p.child]}`, v)
              }
            })
        )
      }

      // Single Parameter is list
      return promisesArray.push(
        populateList(firebase, originalData[p.child], p, results)
      )
    }

    // Data is list, each item has parameter to be populated
    forEach(originalData, (d, key) => {
      // Get value of parameter to be populated (key or list of keys)
      const idOrList = get(d, p.child)

      // Parameter/child of list item does not exist
      if (!idOrList) {
        return
      }

      // Parameter of each list item is single ID
      if (isString(idOrList)) {
        return promisesArray.push(
          getPopulateChild(firebase, p, idOrList)
<<<<<<< HEAD
            .then((v) =>
              // replace parameter with loaded object
              set(results, `${p.root}.${idOrList}`, v)
            )
=======
            .then((v) => {
              // write child to result object under root name if it is found
              if (v) {
                set(results, `${p.root}.${idOrList}`, v)
              }
              return results
            })
>>>>>>> f49a14af
        )
      }

      // Parameter of each list item is a list of ids
      if (isArray(idOrList) || isObject(idOrList)) {
        // Create single promise that includes a promise for each child
        return promisesArray.push(
<<<<<<< HEAD
          Promise.all(
            map(idOrList, (id, childKey) =>
              getPopulateChild(
                firebase,
                p,
                childParam
                  ? get(id, childParam) // get child parameter if [] notation
                  : id === true // handle list of keys
                    ? childKey
                    : id
              )
              .then(pc =>
                !childParam
                  ? pc
                  : ({
                    [childKey]: set(
                      id,
                      childParam,
                      Object.assign(pc, { key: get(id, childParam) })
                    )
                  })
              )
            )
          )
          // replace parameter with populated list
          .then((v) => {
            // reduce array of arrays if childParam exists
            const vObj = childParam
              ? reduce(v, (a, b) => Object.assign(a, b), {})
              : v
            return set(results, `${p.root}.${key}`, vObj)
          })
=======
          populateList(firebase, idOrList, p, results)
>>>>>>> f49a14af
        )
      }
    })
  })

  // Return original data after population promises run
<<<<<<< HEAD
  return Promise.all(promisesArray).then(d => results)
=======
  return Promise.all(promisesArray).then(() => results)
>>>>>>> f49a14af
}

export default { promisesForPopulate }<|MERGE_RESOLUTION|>--- conflicted
+++ resolved
@@ -113,10 +113,7 @@
   // TODO: Handle selecting of parameter to populate with (i.e. displayName of users/user)
   let promisesArray = []
   let results = {}
-<<<<<<< HEAD
-=======
   const populates = getPopulateObjs(populatesIn)
->>>>>>> f49a14af
   // Loop over all populates
   forEach(populates, (p) => {
     // Data is single parameter
@@ -154,12 +151,6 @@
       if (isString(idOrList)) {
         return promisesArray.push(
           getPopulateChild(firebase, p, idOrList)
-<<<<<<< HEAD
-            .then((v) =>
-              // replace parameter with loaded object
-              set(results, `${p.root}.${idOrList}`, v)
-            )
-=======
             .then((v) => {
               // write child to result object under root name if it is found
               if (v) {
@@ -167,7 +158,6 @@
               }
               return results
             })
->>>>>>> f49a14af
         )
       }
 
@@ -175,53 +165,14 @@
       if (isArray(idOrList) || isObject(idOrList)) {
         // Create single promise that includes a promise for each child
         return promisesArray.push(
-<<<<<<< HEAD
-          Promise.all(
-            map(idOrList, (id, childKey) =>
-              getPopulateChild(
-                firebase,
-                p,
-                childParam
-                  ? get(id, childParam) // get child parameter if [] notation
-                  : id === true // handle list of keys
-                    ? childKey
-                    : id
-              )
-              .then(pc =>
-                !childParam
-                  ? pc
-                  : ({
-                    [childKey]: set(
-                      id,
-                      childParam,
-                      Object.assign(pc, { key: get(id, childParam) })
-                    )
-                  })
-              )
-            )
-          )
-          // replace parameter with populated list
-          .then((v) => {
-            // reduce array of arrays if childParam exists
-            const vObj = childParam
-              ? reduce(v, (a, b) => Object.assign(a, b), {})
-              : v
-            return set(results, `${p.root}.${key}`, vObj)
-          })
-=======
           populateList(firebase, idOrList, p, results)
->>>>>>> f49a14af
         )
       }
     })
   })
 
   // Return original data after population promises run
-<<<<<<< HEAD
-  return Promise.all(promisesArray).then(d => results)
-=======
   return Promise.all(promisesArray).then(() => results)
->>>>>>> f49a14af
 }
 
 export default { promisesForPopulate }