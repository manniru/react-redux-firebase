/** @constant
 * @description Prefix for all actions within library
 * @type {String}
 * @example
 * import { constants } from 'react-redux-firebase'
 * constants.actionsPrefix === '@@reactReduxFirebase' // true
*/
export const actionsPrefix = '@@reactReduxFirebase'

/**
 * @constant
 * @type {Object}
 * @description Object containing all action types
 * @property {String} START - `@@reactReduxFirebase/START`
 * @property {String} SET - `@@reactReduxFirebase/SET`
 * @property {String} SET_PROFILE - `@@reactReduxFirebase/SET_PROFILE`
 * @property {String} LOGIN - `@@reactReduxFirebase/LOGIN`
 * @property {String} LOGOUT - `@@reactReduxFirebase/LOGOUT`
 * @property {String} LOGIN_ERROR - `@@reactReduxFirebase/LOGIN_ERROR`
 * @property {String} NO_VALUE - `@@reactReduxFirebase/NO_VALUE`
 * @property {String} UNAUTHORIZED_ERROR - `@@reactReduxFirebase/UNAUTHORIZED_ERROR`
 * @property {String} UNSET_LISTENER - `@@reactReduxFirebase/UNSET_LISTENER`
 * @property {String} AUTHENTICATION_INIT_STARTED - `@@reactReduxFirebase/AUTHENTICATION_INIT_STARTED`
 * @property {String} AUTHENTICATION_INIT_FINISHED - `@@reactReduxFirebase/AUTHENTICATION_INIT_FINISHED`
 * @property {String} FILE_UPLOAD_START - `@@reactReduxFirebase/FILE_UPLOAD_START`
 * @property {String} FILE_UPLOAD_ERROR - `@@reactReduxFirebase/FILE_UPLOAD_ERROR`
 * @property {String} FILE_UPLOAD_PROGRESS - `@@reactReduxFirebase/FILE_UPLOAD_PROGRESS`
 * @property {String} FILE_UPLOAD_COMPLETE - `@@reactReduxFirebase/FILE_UPLOAD_COMPLETE`
 * @property {String} FILE_DELETE_START - `@@reactReduxFirebase/FILE_DELETE_START`
 * @property {String} FILE_DELETE_ERROR - `@@reactReduxFirebase/FILE_DELETE_ERROR`
 * @property {String} FILE_DELETE_COMPLETE - `@@reactReduxFirebase/FILE_DELETE_COMPLETE`
 * @property {String} AUTH_UPDATE_START - `@@reactReduxFirebase/AUTH_UPDATE_START`
 * @property {String} AUTH_UPDATE_ERROR - `@@reactReduxFirebase/AUTH_UPDATE_ERROR`
 * @property {String} AUTH_UPDATE_COMPLETE - `@@reactReduxFirebase/AUTH_UPDATE_COMPLETE`
 * @property {String} PROFILE_UPDATE_START - `@@reactReduxFirebase/PROFILE_UPDATE_START`
 * @property {String} PROFILE_UPDATE_ERROR - `@@reactReduxFirebase/PROFILE_UPDATE_ERROR`
 * @property {String} PROFILE_UPDATE_COMPLETE - `@@reactReduxFirebase/PROFILE_UPDATE_COMPLETE`
 * @property {String} EMAIL_UPDATE_START - `@@reactReduxFirebase/EMAIL_UPDATE_START`
 * @property {String} EMAIL_UPDATE_ERROR - `@@reactReduxFirebase/EMAIL_UPDATE_ERROR`
 * @property {String} EMAIL_UPDATE_COMPLETE - `@@reactReduxFirebase/EMAIL_UPDATE_COMPLETE`
 * @example
 * import { actionTypes } from 'react-redux-firebase'
 * actionTypes.SET === '@@reactReduxFirebase/SET' // true
*/
export const actionTypes = {
  START: `${actionsPrefix}/START`,
  SET: `${actionsPrefix}/SET`,
  SET_PROFILE: `${actionsPrefix}/SET_PROFILE`,
  LOGIN: `${actionsPrefix}/LOGIN`,
  LOGOUT: `${actionsPrefix}/LOGOUT`,
  LOGIN_ERROR: `${actionsPrefix}/LOGIN_ERROR`,
  NO_VALUE: `${actionsPrefix}/NO_VALUE`,
  UNAUTHORIZED_ERROR: `${actionsPrefix}/UNAUTHORIZED_ERROR`,
  ERROR: `${actionsPrefix}/ERROR`,
  UNSET_LISTENER: `${actionsPrefix}/UNSET_LISTENER`,
  AUTHENTICATION_INIT_STARTED: `${actionsPrefix}/AUTHENTICATION_INIT_STARTED`,
  AUTHENTICATION_INIT_FINISHED: `${actionsPrefix}/AUTHENTICATION_INIT_FINISHED`,
  FILE_UPLOAD_START: `${actionsPrefix}/FILE_UPLOAD_START`,
  FILE_UPLOAD_ERROR: `${actionsPrefix}/FILE_UPLOAD_ERROR`,
  FILE_UPLOAD_PROGRESS: `${actionsPrefix}/FILE_UPLOAD_PROGRESS`,
  FILE_UPLOAD_COMPLETE: `${actionsPrefix}/FILE_UPLOAD_COMPLETE`,
  FILE_DELETE_START: `${actionsPrefix}/FILE_DELETE_START`,
  FILE_DELETE_ERROR: `${actionsPrefix}/FILE_DELETE_ERROR`,
  FILE_DELETE_COMPLETE: `${actionsPrefix}/FILE_DELETE_COMPLETE`,
  AUTH_UPDATE_START: `${actionsPrefix}/AUTH_UPDATE_START`,
  AUTH_UPDATE_SUCCESS: `${actionsPrefix}/AUTH_UPDATE_SUCCESS`,
  AUTH_UPDATE_ERROR: `${actionsPrefix}/AUTH_UPDATE_ERROR`,
  PROFILE_UPDATE_START: `${actionsPrefix}/PROFILE_UPDATE_START`,
  PROFILE_UPDATE_SUCCESS: `${actionsPrefix}/PROFILE_UPDATE_SUCCESS`,
  PROFILE_UPDATE_ERROR: `${actionsPrefix}/PROFILE_UPDATE_ERROR`,
  EMAIL_UPDATE_START: `${actionsPrefix}/EMAIL_UPDATE_START`,
  EMAIL_UPDATE_SUCCESS: `${actionsPrefix}/EMAIL_UPDATE_SUCCESS`,
  EMAIL_UPDATE_ERROR: `${actionsPrefix}/EMAIL_UPDATE_ERROR`
}

/** @constant
 * @type {Object}
 * @name defaultConfig
 * @description Default configuration options
 * @property {String} userProfile - `null` Location on Firebase where user
 * profiles are stored. Often set to `'users'`.
 * @property {Boolean} enableLogging - `false` Whether or not firebase
 * database logging is enabled.
 * @property {Boolean} updateProfileOnLogin - `true` Whether or not to update
 * user profile when logging in.
 * @property {Boolean} enableRedirectHandling - `true` Whether or not to enable
 * redirect handling. This must be disabled if environment is not http/https
 * such as with react-native.
 * @property {Boolean} enableEmptyAuthChanges - `false` Whether or not to enable
 * empty auth changes. When set to true, `onAuthStateChanged` will be fired with,
 * empty auth changes such as `undefined` on initialization
 * (see [#137](https://github.com/prescottprue/react-redux-firebase/issues/137)).
 * Requires `v1.5.0-alpha` or higher.
 * @property {Boolean} autoPopulateProfile - `true` Whether or not to
 * automatically populate profile with data loaded through
 * profileParamsToPopulate config.
 * @property {Boolean} setProfilePopulateResults - `true` Whether or not to
 * call SET actions for data that results from populating profile to redux under
 * the data path. For example: role paramter on profile populated from 'roles'
 * root. True will call SET_PROFILE as well as a SET action with the role that
 * is loaded (places it in data/roles).
 * @property {Boolean} dispatchOnUnsetListener - `false` Whether or not to
 * dispatch UNSET_LISTENER when disabling listeners for a specific path. USE WITH CAUTION
 * Setting this to true allows an action to be called that removes data
 * from redux (which might not always be expected).
<<<<<<< HEAD
 * @type {Object}
=======
>>>>>>> aa8d75ba
*/
export const defaultConfig = {
  userProfile: null,
  enableLogging: false,
  updateProfileOnLogin: true,
  enableRedirectHandling: true,
  autoPopulateProfile: true,
  setProfilePopulateResults: false,
  dispatchOnUnsetListener: false,
  enableEmptyAuthChanges: false
}

/** @constant
 * @description List of all external auth providers that are supported
 * (firebase's email/anonymous included by default).
 * @type {Array}
 * @private
*/
export const supportedAuthProviders = [
  'google',
  'github',
  'twitter',
  'facebook'
]

/** @constant
 * @description Default keys returned within JSON Web Token recieved when
 * authenticating with Firebase
 * @type {Array}
 * @private
*/
export const defaultJWTProps = [
  'aud',
  'auth_time',
  'exp',
  'firebase',
  'iat',
  'iss',
  'sub',
  'user_id'
]

/** @constant
 * @description Default initial props used when running firebase.initializeApp
 * @type {Array}
 * @private
*/
export const defaultInitProps = [
  'apiKey',
  'authDomain',
  'databaseURL',
  'storageBucket',
  'messagingSenderId'
]

/** @constant
 * @description Parameters stored by path string instead of full path
 * @type {Array}
 * @private
*/
export const metaParams = ['timestamp', 'requesting', 'requested']

/** @constant
 * @description String Character used to split/join meta parameter keys
 * @type {Array}
 * @private
*/
export const paramSplitChar = '/'

export default {
  defaultJWTProps,
  actionTypes,
  defaultConfig,
  supportedAuthProviders,
  defaultInitProps,
  metaParams,
  paramSplitChar
}<|MERGE_RESOLUTION|>--- conflicted
+++ resolved
@@ -103,10 +103,7 @@
  * dispatch UNSET_LISTENER when disabling listeners for a specific path. USE WITH CAUTION
  * Setting this to true allows an action to be called that removes data
  * from redux (which might not always be expected).
-<<<<<<< HEAD
  * @type {Object}
-=======
->>>>>>> aa8d75ba
 */
 export const defaultConfig = {
   userProfile: null,
