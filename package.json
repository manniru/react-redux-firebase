{
  "name": "react-redux-firebase",
<<<<<<< HEAD
  "version": "1.3.0-beta",
=======
  "version": "1.2.5",
>>>>>>> f49a14af
  "description": "Redux integration for Firebase. Comes with a Higher Order Component for use with React.",
  "main": "dist/index.js",
  "module": "src/index.js",
  "jsnext:main": "src/index.js",
  "scripts": {
    "build": "babel src --out-dir dist",
    "build-dev": "babel src --out-dir dist --watch --src-maps inline",
    "watch": "npm run build -- --watch",
    "clean": "rimraf dist",
    "prepublish": "npm run clean && npm run build",
    "lint": "eslint src/** test/**",
    "lint:fix": "npm run lint -- --fix",
    "test": "mocha -R spec --compilers js:babel-core/register ./test/setup.js ./test/**/*.spec.js",
    "test:cov": "istanbul cover ./node_modules/mocha/bin/_mocha -- ./test/** --recursive --report lcov --compilers js:babel-register --require babel-polyfill",
    "codecov": "cat coverage/*/lcov.info | codecov",
    "prepush": "npm run lint:fix",
    "docs:clean": "rimraf _book",
    "docs:prepare": "gitbook install",
    "docs:api": "node bin/api-docs-generate",
    "docs:build": "npm run docs:prepare && gitbook build -g prescottprue/react-redux-firebase && npm run docs:api",
    "docs:watch": "npm run docs:prepare && gitbook serve",
    "docs:publish": "npm run docs:clean && npm run docs:build && cp CNAME _book && cd _book && git init && git commit --allow-empty -m 'update book' && git checkout -b gh-pages && touch .nojekyll && git add . && git commit -am 'update book' && git push git@github.com:prescottprue/react-redux-firebase gh-pages --force"
  },
  "contributors": [
    {
      "name": "Prescott Prue",
      "email": "sprue.dev@gmail.com",
      "url": "https://github.com/prescottprue"
    },
    {
      "name": "Bojhan",
      "url": "https://github.com/Bojhan"
    },
    {
      "name": "Marshall",
      "email": "mmoutenot@gmail.com",
      "url": "https://github.com/mmoutenot"
    },
    {
      "name": "Rahav Lussato",
      "url": "https://github.com/RahavLussato"
    }
  ],
  "dependencies": {
    "es6-promise": "^4.0.5",
<<<<<<< HEAD
    "firebase": "3.6.1",
=======
    "firebase": "3.6.5",
>>>>>>> f49a14af
    "immutable": "^3.8.1",
    "jwt-decode": "^2.1.0",
    "lodash": "^4.17.4"
  },
  "peerDependencies": {
    "react": "^0.14.6 || ^15.0.0",
    "react-redux": "^4.0.6 || ^5.0.0",
    "redux": "^3.0.5 || ^3.6.0"
  },
  "devDependencies": {
    "babel-cli": "^6.18.0",
    "babel-core": "^6.18.2",
    "babel-eslint": "^7.1.0",
    "babel-plugin-add-module-exports": "^0.2.1",
    "babel-plugin-es6-promise": "^1.0.0",
    "babel-plugin-lodash": "^3.2.9",
    "babel-plugin-transform-decorators-legacy": "^1.3.4",
    "babel-preset-es2015": "^6.18.0",
    "babel-preset-react": "^6.16.0",
    "babel-preset-stage-1": "^6.16.0",
    "chai": "^3.5.0",
    "chai-as-promised": "^6.0.0",
    "codecov": "^1.0.1",
    "docdown": "^0.7.2",
    "documentation": "^4.0.0-beta15",
    "documentation-markdown-api-theme": "^1.0.2",
    "eslint": "^3.10.2",
    "eslint-config-standard": "^6.2.1",
    "eslint-config-standard-react": "^4.2.0",
    "eslint-plugin-babel": "^4.0.0",
    "eslint-plugin-promise": "^3.0.0",
    "eslint-plugin-react": "^6.7.1",
    "eslint-plugin-standard": "^2.0.1",
    "gitbook-cli": "^2.3.0",
    "istanbul": "^1.1.0-alpha.1",
    "jsdom": "^9.8.3",
    "mocha": "^3.1.2",
    "react-addons-test-utils": "^15.4.0",
    "react-dom": "^15.4.0",
    "rimraf": "^2.5.4",
    "sinon": "^1.17.6",
    "sinon-chai": "^2.8.0"
  },
  "license": "MIT",
  "repository": {
    "type": "git",
    "url": "git+https://github.com/prescottprue/react-redux-firebase.git"
  },
  "bugs": {
    "url": "https://github.com/prescottprue/react-redux-firebase/issues"
  },
  "homepage": "https://github.com/prescottprue/react-redux-firebase#readme",
  "keywords": [
    "firebase",
    "redux",
    "react",
    "react-redux",
    "redux-firebase",
    "react",
    "babel",
    "hoc",
    "react-redux-firebase"
  ],
  "npmName": "react-redux-firebase",
  "files": [
    "dist",
    "src"
  ],
  "npmFileMap": [
    {
      "basePath": "/dist/",
      "files": [
        "*.js"
      ]
    }
  ]
}<|MERGE_RESOLUTION|>--- conflicted
+++ resolved
@@ -1,10 +1,6 @@
 {
   "name": "react-redux-firebase",
-<<<<<<< HEAD
-  "version": "1.3.0-beta",
-=======
-  "version": "1.2.5",
->>>>>>> f49a14af
+  "version": "1.3.0-alpha",
   "description": "Redux integration for Firebase. Comes with a Higher Order Component for use with React.",
   "main": "dist/index.js",
   "module": "src/index.js",
@@ -50,11 +46,7 @@
   ],
   "dependencies": {
     "es6-promise": "^4.0.5",
-<<<<<<< HEAD
-    "firebase": "3.6.1",
-=======
     "firebase": "3.6.5",
->>>>>>> f49a14af
     "immutable": "^3.8.1",
     "jwt-decode": "^2.1.0",
     "lodash": "^4.17.4"
