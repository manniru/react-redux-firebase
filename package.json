--- conflicted
+++ resolved
@@ -1,10 +1,6 @@
 {
   "name": "react-redux-firebase",
-<<<<<<< HEAD
-  "version": "1.2.0-alpha",
-=======
-  "version": "1.1.4",
->>>>>>> 493a0342
+  "version": "1.2.0-beta",
   "description": "Redux integration for Firebase. Comes with a Higher Order Component for use with React.",
   "main": "dist/index.js",
   "module": "src/index.js",
