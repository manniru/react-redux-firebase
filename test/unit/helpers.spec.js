--- conflicted
+++ resolved
@@ -252,8 +252,6 @@
     })
   })
 
-<<<<<<< HEAD
-=======
   describe('customToJS', () => {
     it('exists', () => {
       expect(helpers).to.respondTo('customToJS')
@@ -278,7 +276,6 @@
     })
   })
 
->>>>>>> f49a14af
   describe('isLoaded', () => {
     it('exists', () => {
       expect(helpers).to.respondTo('isLoaded')
