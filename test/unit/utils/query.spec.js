/* global describe expect it beforeEach */
import {
  getWatchPath,
  setWatcher,
  getWatcherCount,
  unsetWatcher,
  getQueryIdFromPath,
  applyParamsToQuery
} from '../../../src/utils/query'
let createQueryFromParams = (queryParams) =>
  applyParamsToQuery(queryParams, Firebase.database().ref())
const dispatch = () => {}
describe('Utils: Query', () => {
  describe('getWatchPath', () => {
    it('handles basic path', () => {
      expect(getWatchPath('once', '/todos')).to.be.a.string
    })
    it('throws for no event', () => {
      expect(() => getWatchPath(null, '/todos')).to.throw('Event and path are required')
    })
    it('throws for no path', () => {
      expect(() => getWatchPath(null, null)).to.throw('Event and path are required')
    })
  })

  describe('setWatcher', () => {
    beforeEach(() => {
      Firebase._.watchers = {
        'once:/todos': 1
      }
    })
    it('handles incrementating path watcher count', () => {
      setWatcher(Firebase, 'once', '/todos')
      expect(Firebase._.watchers['once:/todos']).to.equal(2)
    })
    it('handles basic path', () => {
      setWatcher(Firebase, 'once', '/todo')
      expect(Firebase._.watchers['once:/todo']).to.equal(1)
    })
  })

  describe('getWatcherCount', () => {
    it('returns watcher count', () => {
      expect(getWatcherCount(Firebase, 'once', '/todos')).to.equal(1)
    })
  })

  describe('unsetWatcher', () => {
<<<<<<< HEAD
    it('returns watcher count', () => {
      expect(unsetWatcher(Firebase, () => console.log('dispatch'), 'value', '/todos'))
=======
    beforeEach(() => {
      Firebase._.watchers = {
        'value:/todos': 1,
        'value:/todo': 2
      }
    })
    it('removes single watcher', () => {
      unsetWatcher(Firebase, dispatch, 'value', '/todos')
      expect(Firebase._.watchers['value:/todos']).to.be.undefined
    })
    it('decrements existings watcher count', () => {
      unsetWatcher(Firebase, dispatch, 'value', '/todo')
      expect(Firebase._.watchers['value:/todos']).to.equal(1)
>>>>>>> f49a14af
    })
  })

  describe('getQueryIdFromPath', () => {
    it('handles basic path', () => {
      expect(getQueryIdFromPath('/todos')).to.be.a.string
    })
    it('handles split param', () => {
      expect(getQueryIdFromPath('/todos#orderByChild=uid')).to.be.a.string
    })
    it('handles query id in path', () => {
      expect(getQueryIdFromPath('/todos#queryId=value:/todos')).to.be.a.string
    })
  })

  describe('applyParamsToQuery', () => {
    it('orderByValue', () => {
      expect(createQueryFromParams(['orderByValue=uid'])).to.be.an.object
    })
    it('orderByPriority', () => {
      expect(createQueryFromParams(['orderByPriority=uid'])).to.be.an.object
    })
    it('orderByKey', () => {
      expect(createQueryFromParams(['orderByKey'])).to.be.an.object
    })
    it('orderByChild', () => {
      expect(createQueryFromParams(['orderByChild=uid'])).to.be.an.object
    })
    it('limitToFirst', () => {
      expect(createQueryFromParams(['limitToFirst=1'])).to.be.an.object
    })
    it('limitToLast', () => {
      expect(createQueryFromParams(['limitToLast=1'])).to.be.an.object
    })
    it('equalTo', () => {
      expect(createQueryFromParams(['equalTo=uid'])).to.be.an.object
    })
    it('startAt', () => {
      expect(createQueryFromParams(['startAt=uid'])).to.be.an.object
    })
    it('endAt', () => {
      expect(createQueryFromParams(['endAt=uid'])).to.be.an.object
    })
  })
})<|MERGE_RESOLUTION|>--- conflicted
+++ resolved
@@ -46,10 +46,6 @@
   })
 
   describe('unsetWatcher', () => {
-<<<<<<< HEAD
-    it('returns watcher count', () => {
-      expect(unsetWatcher(Firebase, () => console.log('dispatch'), 'value', '/todos'))
-=======
     beforeEach(() => {
       Firebase._.watchers = {
         'value:/todos': 1,
@@ -63,7 +59,6 @@
     it('decrements existings watcher count', () => {
       unsetWatcher(Firebase, dispatch, 'value', '/todo')
       expect(Firebase._.watchers['value:/todos']).to.equal(1)
->>>>>>> f49a14af
     })
   })
 
