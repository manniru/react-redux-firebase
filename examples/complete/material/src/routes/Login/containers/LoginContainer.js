--- conflicted
+++ resolved
@@ -15,7 +15,6 @@
 import LoginForm from '../components/LoginForm'
 import classes from './LoginContainer.scss'
 
-<<<<<<< HEAD
 // TODO: Uncomment redirect decorator v2.0.0 router util still requires update
 // @UserIsNotAuthenticated // redirect to list page if logged in
 @firebaseConnect() // add this.props.firebase
@@ -29,19 +28,6 @@
     router: PropTypes.object.isRequired
   }
 
-=======
-@UserIsNotAuthenticated
-@firebaseConnect()
-@connect(
-  // map redux state to props
-  ({ firebase }) => ({
-    authError: pathToJS(firebase, 'authError')
-  })
-)
-export default // redirect to list page if logged in
-// add this.props.firebase
-class Login extends Component {
->>>>>>> 85bff50c
   static propTypes = {
     firebase: PropTypes.shape({
       login: PropTypes.func.isRequired
