import React, { PropTypes } from 'react'
import RaisedButton from 'material-ui/RaisedButton'
import { Field, reduxForm } from 'redux-form'
<<<<<<< HEAD
import { SIGNUP_FORM_NAME } from 'constants/formNames'
import TextField from 'components/TextField'
import classes from './SignupForm.scss'
const buttonStyle = { width: '100%' }

const required = value => value ? undefined : 'Required'
const email = value =>
  value && !/^[A-Z0-9._%+-]+@[A-Z0-9.-]+\.[A-Z]{2,4}$/i.test(value) ?
  'Invalid email address' : undefined

=======
import TextField from 'components/TextField'
import { required, validateEmail } from 'utils/form'
import { SIGNUP_FORM_NAME } from 'constants'
import classes from './SignupForm.scss'
const buttonStyle = { width: '100%' }

>>>>>>> 41dc8257
const SignupForm = ({ handleSubmit, submitting }) => {
  return (
    <form className={classes.container} onSubmit={handleSubmit}>
      <Field
        name='username'
        component={TextField}
        label='Username'
        validate={[required]}
      />
      <Field
        name='email'
        component={TextField}
        label='Email'
<<<<<<< HEAD
        validate={[required, email]}
=======
        validate={[required, validateEmail]}
>>>>>>> 41dc8257
      />
      <Field
        name='password'
        component={TextField}
        label='Password'
        type='password'
        validate={[required]}
      />
      <div className={classes.submit}>
        <RaisedButton
          label='Signup'
          primary
          type='submit'
          disabled={submitting}
          style={buttonStyle}
        />
      </div>
    </form>
  )
}

SignupForm.propTypes = {
  handleSubmit: PropTypes.func,
  submitting: PropTypes.bool
}

export default reduxForm({
  form: SIGNUP_FORM_NAME
})(SignupForm)<|MERGE_RESOLUTION|>--- conflicted
+++ resolved
@@ -1,25 +1,12 @@
 import React, { PropTypes } from 'react'
 import RaisedButton from 'material-ui/RaisedButton'
 import { Field, reduxForm } from 'redux-form'
-<<<<<<< HEAD
-import { SIGNUP_FORM_NAME } from 'constants/formNames'
-import TextField from 'components/TextField'
-import classes from './SignupForm.scss'
-const buttonStyle = { width: '100%' }
-
-const required = value => value ? undefined : 'Required'
-const email = value =>
-  value && !/^[A-Z0-9._%+-]+@[A-Z0-9.-]+\.[A-Z]{2,4}$/i.test(value) ?
-  'Invalid email address' : undefined
-
-=======
 import TextField from 'components/TextField'
 import { required, validateEmail } from 'utils/form'
 import { SIGNUP_FORM_NAME } from 'constants'
 import classes from './SignupForm.scss'
 const buttonStyle = { width: '100%' }
 
->>>>>>> 41dc8257
 const SignupForm = ({ handleSubmit, submitting }) => {
   return (
     <form className={classes.container} onSubmit={handleSubmit}>
@@ -33,11 +20,7 @@
         name='email'
         component={TextField}
         label='Email'
-<<<<<<< HEAD
-        validate={[required, email]}
-=======
         validate={[required, validateEmail]}
->>>>>>> 41dc8257
       />
       <Field
         name='password'
