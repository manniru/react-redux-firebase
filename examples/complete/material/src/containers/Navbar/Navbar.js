import React, { Component } from 'react'
import PropTypes from 'prop-types'
import classes from './Navbar.scss'
import { Link } from 'react-router'
import { connect } from 'react-redux'
import {
  firebaseConnect,
  pathToJS,
  isLoaded,
  isEmpty
} from 'react-redux-firebase'
import { LIST_PATH, ACCOUNT_PATH, LOGIN_PATH, SIGNUP_PATH } from 'constants'
<<<<<<< HEAD
=======

// Components
>>>>>>> d865f88b
import AppBar from 'material-ui/AppBar'
import IconMenu from 'material-ui/IconMenu'
import IconButton from 'material-ui/IconButton'
import MenuItem from 'material-ui/MenuItem'
import FlatButton from 'material-ui/FlatButton'
import DownArrow from 'material-ui/svg-icons/hardware/keyboard-arrow-down'
import Avatar from 'material-ui/Avatar'
import defaultUserImage from 'static/User.png'

const buttonStyle = {
  color: 'white',
  textDecoration: 'none',
  alignSelf: 'center'
}

const avatarStyles = {
  wrapper: { marginTop: 0 },
  button: { marginRight: '.5rem', width: '200px', height: '64px' },
  buttonSm: {
    marginRight: '.5rem',
    width: '30px',
    height: '64px',
    padding: '0'
  }
}

@firebaseConnect()
@connect(({ firebase }) => ({
<<<<<<< HEAD
=======
  authError: pathToJS(firebase, 'authError'),
  auth: pathToJS(firebase, 'auth'),
>>>>>>> d865f88b
  account: pathToJS(firebase, 'profile')
}))
export default class Navbar extends Component {
  static contextTypes = {
    router: PropTypes.object.isRequired
  }

  static propTypes = {
    account: PropTypes.object,
    firebase: PropTypes.object.isRequired
  }

  handleLogout = () => {
    this.props.firebase.logout()
    this.context.router.push('/')
  }

  render() {
    const { account } = this.props
    const accountExists = isLoaded(account) && !isEmpty(account)

    const iconButton = (
      <IconButton style={avatarStyles.button} disableTouchRipple>
        <div className={classes.avatar}>
          <div className="hidden-mobile">
            <Avatar
              src={
                accountExists && account.avatarUrl
                  ? account.avatarUrl
                  : defaultUserImage
              }
            />
          </div>
          <div className={classes['avatar-text']}>
            <span className={`${classes['avatar-text-name']} hidden-mobile`}>
              {accountExists && account.displayName
                ? account.displayName
                : 'User'}
            </span>
            <DownArrow color="white" />
          </div>
        </div>
      </IconButton>
    )

    const mainMenu = (
      <div className={classes.menu}>
        <Link to={SIGNUP_PATH}>
          <FlatButton label="Sign Up" style={buttonStyle} />
        </Link>
        <Link to={LOGIN_PATH}>
          <FlatButton label="Login" style={buttonStyle} />
        </Link>
      </div>
    )

    const rightMenu = accountExists
      ? <IconMenu
          iconButtonElement={iconButton}
          targetOrigin={{ horizontal: 'right', vertical: 'bottom' }}
          anchorOrigin={{ horizontal: 'right', vertical: 'top' }}
          animated={false}
        >
          <MenuItem
            primaryText="Account"
            onTouchTap={() => this.context.router.push(ACCOUNT_PATH)}
          />
          <MenuItem primaryText="Sign out" onTouchTap={this.handleLogout} />
        </IconMenu>
      : mainMenu

    return (
      <AppBar
        title={
          <Link
            to={accountExists ? `${LIST_PATH}` : '/'}
            className={classes.brand}
          >
            material example
          </Link>
        }
        showMenuIconButton={false}
        iconElementRight={rightMenu}
        iconStyleRight={accountExists ? avatarStyles.wrapper : {}}
        className={classes.appBar}
      />
    )
  }
}<|MERGE_RESOLUTION|>--- conflicted
+++ resolved
@@ -10,11 +10,6 @@
   isEmpty
 } from 'react-redux-firebase'
 import { LIST_PATH, ACCOUNT_PATH, LOGIN_PATH, SIGNUP_PATH } from 'constants'
-<<<<<<< HEAD
-=======
-
-// Components
->>>>>>> d865f88b
 import AppBar from 'material-ui/AppBar'
 import IconMenu from 'material-ui/IconMenu'
 import IconButton from 'material-ui/IconButton'
@@ -43,11 +38,6 @@
 
 @firebaseConnect()
 @connect(({ firebase }) => ({
-<<<<<<< HEAD
-=======
-  authError: pathToJS(firebase, 'authError'),
-  auth: pathToJS(firebase, 'auth'),
->>>>>>> d865f88b
   account: pathToJS(firebase, 'profile')
 }))
 export default class Navbar extends Component {
