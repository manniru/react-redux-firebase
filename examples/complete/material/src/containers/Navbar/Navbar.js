import React, { Component } from 'react'
import PropTypes from 'prop-types'
import classes from './Navbar.scss'
import { Link } from 'react-router'
import { connect } from 'react-redux'
import {
  firebaseConnect,
  pathToJS,
  isLoaded,
  isEmpty
} from 'react-redux-firebase'
import { LIST_PATH, ACCOUNT_PATH, LOGIN_PATH, SIGNUP_PATH } from 'constants'

// Components
import AppBar from 'material-ui/AppBar'
import IconMenu from 'material-ui/IconMenu'
import IconButton from 'material-ui/IconButton'
import MenuItem from 'material-ui/MenuItem'
import FlatButton from 'material-ui/FlatButton'
import DownArrow from 'material-ui/svg-icons/hardware/keyboard-arrow-down'
import Avatar from 'material-ui/Avatar'
import defaultUserImage from 'static/User.png'

const buttonStyle = {
  color: 'white',
  textDecoration: 'none',
  alignSelf: 'center'
}

const avatarStyles = {
  wrapper: { marginTop: 0 },
  button: { marginRight: '.5rem', width: '200px', height: '64px' },
  buttonSm: {
    marginRight: '.5rem',
    width: '30px',
    height: '64px',
    padding: '0'
  }
}

@firebaseConnect()
<<<<<<< HEAD
@connect(
  ({ firebase: { auth, profile } }) => ({
    auth,
    profile
  })
)
=======
@connect(({ firebase }) => ({
  authError: pathToJS(firebase, 'authError'),
  auth: pathToJS(firebase, 'auth'),
  account: pathToJS(firebase, 'profile')
}))
>>>>>>> 85bff50c
export default class Navbar extends Component {
  static contextTypes = {
    router: PropTypes.object.isRequired
  }

  static propTypes = {
    profile: PropTypes.object,
    firebase: PropTypes.object.isRequired
  }

  handleLogout = () => {
    this.props.firebase.logout()
    this.context.router.push('/')
  }

<<<<<<< HEAD
  render () {
    const { profile } = this.props
    const profileExists = isLoaded(profile) && !isEmpty(profile)
=======
  render() {
    const { account } = this.props
    const accountExists = isLoaded(account) && !isEmpty(account)
>>>>>>> 85bff50c

    const iconButton = (
      <IconButton style={avatarStyles.button} disableTouchRipple>
        <div className={classes.avatar}>
          <div className="hidden-mobile">
            <Avatar
<<<<<<< HEAD
              src={profileExists && profile.avatarUrl ? profile.avatarUrl : defaultUserImage}
=======
              src={
                accountExists && account.avatarUrl
                  ? account.avatarUrl
                  : defaultUserImage
              }
>>>>>>> 85bff50c
            />
          </div>
          <div className={classes['avatar-text']}>
            <span className={`${classes['avatar-text-name']} hidden-mobile`}>
<<<<<<< HEAD
              { profileExists && profile.displayName ? profile.displayName : 'User' }
=======
              {accountExists && account.displayName
                ? account.displayName
                : 'User'}
>>>>>>> 85bff50c
            </span>
            <DownArrow color="white" />
          </div>
        </div>
      </IconButton>
    )

    const mainMenu = (
      <div className={classes.menu}>
        <Link to={SIGNUP_PATH}>
          <FlatButton label="Sign Up" style={buttonStyle} />
        </Link>
        <Link to={LOGIN_PATH}>
          <FlatButton label="Login" style={buttonStyle} />
        </Link>
      </div>
    )

<<<<<<< HEAD
    const rightMenu = profileExists ? (
      <IconMenu
        iconButtonElement={iconButton}
        targetOrigin={{ horizontal: 'right', vertical: 'bottom' }}
        anchorOrigin={{ horizontal: 'right', vertical: 'top' }}
        animated={false}
      >
        <MenuItem
          primaryText='Account'
          onTouchTap={() => this.context.router.push(ACCOUNT_PATH)}
        />
        <MenuItem
          primaryText='Sign out'
          onTouchTap={this.handleLogout}
        />
      </IconMenu>
    ) : mainMenu
=======
    const rightMenu = accountExists
      ? <IconMenu
          iconButtonElement={iconButton}
          targetOrigin={{ horizontal: 'right', vertical: 'bottom' }}
          anchorOrigin={{ horizontal: 'right', vertical: 'top' }}
          animated={false}
        >
          <MenuItem
            primaryText="Account"
            onTouchTap={() => this.context.router.push(ACCOUNT_PATH)}
          />
          <MenuItem primaryText="Sign out" onTouchTap={this.handleLogout} />
        </IconMenu>
      : mainMenu
>>>>>>> 85bff50c

    return (
      <AppBar
        title={
<<<<<<< HEAD
          <Link to={profileExists ? `${LIST_PATH}` : '/'} className={classes.brand}>
=======
          <Link
            to={accountExists ? `${LIST_PATH}` : '/'}
            className={classes.brand}
          >
>>>>>>> 85bff50c
            material example
          </Link>
        }
        showMenuIconButton={false}
        iconElementRight={rightMenu}
        iconStyleRight={profileExists ? avatarStyles.wrapper : {}}
        className={classes.appBar}
      />
    )
  }
}<|MERGE_RESOLUTION|>--- conflicted
+++ resolved
@@ -39,20 +39,12 @@
 }
 
 @firebaseConnect()
-<<<<<<< HEAD
 @connect(
   ({ firebase: { auth, profile } }) => ({
     auth,
     profile
   })
 )
-=======
-@connect(({ firebase }) => ({
-  authError: pathToJS(firebase, 'authError'),
-  auth: pathToJS(firebase, 'auth'),
-  account: pathToJS(firebase, 'profile')
-}))
->>>>>>> 85bff50c
 export default class Navbar extends Component {
   static contextTypes = {
     router: PropTypes.object.isRequired
@@ -68,41 +60,21 @@
     this.context.router.push('/')
   }
 
-<<<<<<< HEAD
   render () {
     const { profile } = this.props
     const profileExists = isLoaded(profile) && !isEmpty(profile)
-=======
-  render() {
-    const { account } = this.props
-    const accountExists = isLoaded(account) && !isEmpty(account)
->>>>>>> 85bff50c
 
     const iconButton = (
       <IconButton style={avatarStyles.button} disableTouchRipple>
         <div className={classes.avatar}>
           <div className="hidden-mobile">
             <Avatar
-<<<<<<< HEAD
               src={profileExists && profile.avatarUrl ? profile.avatarUrl : defaultUserImage}
-=======
-              src={
-                accountExists && account.avatarUrl
-                  ? account.avatarUrl
-                  : defaultUserImage
-              }
->>>>>>> 85bff50c
             />
           </div>
           <div className={classes['avatar-text']}>
             <span className={`${classes['avatar-text-name']} hidden-mobile`}>
-<<<<<<< HEAD
               { profileExists && profile.displayName ? profile.displayName : 'User' }
-=======
-              {accountExists && account.displayName
-                ? account.displayName
-                : 'User'}
->>>>>>> 85bff50c
             </span>
             <DownArrow color="white" />
           </div>
@@ -121,7 +93,6 @@
       </div>
     )
 
-<<<<<<< HEAD
     const rightMenu = profileExists ? (
       <IconMenu
         iconButtonElement={iconButton}
@@ -139,34 +110,14 @@
         />
       </IconMenu>
     ) : mainMenu
-=======
-    const rightMenu = accountExists
-      ? <IconMenu
-          iconButtonElement={iconButton}
-          targetOrigin={{ horizontal: 'right', vertical: 'bottom' }}
-          anchorOrigin={{ horizontal: 'right', vertical: 'top' }}
-          animated={false}
-        >
-          <MenuItem
-            primaryText="Account"
-            onTouchTap={() => this.context.router.push(ACCOUNT_PATH)}
-          />
-          <MenuItem primaryText="Sign out" onTouchTap={this.handleLogout} />
-        </IconMenu>
-      : mainMenu
->>>>>>> 85bff50c
 
     return (
       <AppBar
         title={
-<<<<<<< HEAD
-          <Link to={profileExists ? `${LIST_PATH}` : '/'} className={classes.brand}>
-=======
           <Link
             to={accountExists ? `${LIST_PATH}` : '/'}
             className={classes.brand}
           >
->>>>>>> 85bff50c
             material example
           </Link>
         }
