--- conflicted
+++ resolved
@@ -1,7 +1,3 @@
-<<<<<<< HEAD
-import queryAction from '../../../src/actions/query'
-=======
->>>>>>> aa8d75ba
 import {
   watchEvent,
   unWatchEvent,
