--- conflicted
+++ resolved
@@ -174,7 +174,6 @@
       }
     })
 
-<<<<<<< HEAD
     describe.skip('updateProfile', () => {
       it('acccepts an object', () =>
         expect(store.firebase.updateProfile({ displayName: 'test' }))
@@ -212,14 +211,14 @@
       it.skip('calls update profile if updateInProfile is true', () =>
         expect(store.firebase.updateEmail({}, true)).to.eventually.become(undefined)
       )
-=======
+    })
+
     describe('verifyPasswordResetCode', () => {
       try {
-        helpers.verifyPasswordResetCode({ code: 'test', password: 'test' })
-      } catch (err) {
-        expect(err).to.be.an.object
-      }
->>>>>>> 746f67cf
+        store.firebase.verifyPasswordResetCode({ code: 'test', password: 'test' })
+      } catch (err) {
+        expect(err).to.be.an.object
+      }
     })
 
     describe('storage', () => {
@@ -229,10 +228,11 @@
         expect(err).to.be.an.object
       }
     })
+
     describe('messaging', () => {
       try {
-        helpers.messaging()
-      } catch(err) {
+        store.firebase.messaging()
+      } catch (err) {
         expect(err).to.be.an.object
       }
     })
