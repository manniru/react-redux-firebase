--- conflicted
+++ resolved
@@ -155,7 +155,6 @@
       }
     })
 
-<<<<<<< HEAD
     describe('updateProfile', () => {
       it('acccepts an object', () =>
         expect(helpers.updateProfile({ displayName: 'test' })).to.eventually.become(undefined)
@@ -192,14 +191,13 @@
       it.skip('calls update profile if updateInProfile is true', () =>
         expect(helpers.updateEmail({}, true)).to.eventually.become(undefined)
       )
-=======
+    })
     describe('verifyPasswordResetCode', () => {
       try {
         helpers.verifyPasswordResetCode({ code: 'test', password: 'test' })
       } catch (err) {
         expect(err).to.be.an.object
       }
->>>>>>> 705740f5
     })
 
     describe('storage', () => {
