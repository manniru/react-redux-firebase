<<<<<<< HEAD
import React, { createClass, Children, Component, PropTypes } from 'react'
=======
import React, { createClass, Children, Component } from 'react'
import PropTypes from 'prop-types'
>>>>>>> 12df1e80
import ReactDOM from 'react-dom'
import connect from '../../src/connect'
import reactReduxFirebase from '../../src/compose'
import TestUtils from 'react-addons-test-utils'
import { createStore, compose, combineReducers } from 'redux'

describe('Connect', () => {
  class Passthrough extends Component {
    render () {
      return <div>{JSON.stringify(this.props)}</div>
    }
  }

  class ProviderMock extends Component {
    getChildContext () {
      return { store: this.props.store }
    }

    render () {
      return Children.only(this.props.children)
    }
  }

  ProviderMock.childContextTypes = {
    store: PropTypes.object.isRequired
  }

  function stringBuilder (prev = '', action) {
    return action.type === 'APPEND'
      ? prev + action.body
      : prev
  }


  it('should receive the store in the context', () => {
    const createStoreWithMiddleware = compose(
      reactReduxFirebase(fbConfig, { userProfile: 'users' }),
      typeof window === 'object' && typeof window.devToolsExtension !== 'undefined' ? window.devToolsExtension() : f => f
    )(createStore)
    const store = createStoreWithMiddleware(combineReducers({ test: (state = {}) => state }))

    @connect()
    class Container extends Component {
      render() {
        return <Passthrough {...this.props} />
      }
    }

    const tree = TestUtils.renderIntoDocument(
      <ProviderMock store={store}>
        <Container pass="through" />
      </ProviderMock>
    )

    const container = TestUtils.findRenderedComponentWithType(tree, Container)
    container.setState({
      testState: 'somethingElse'
    })
    expect(container.context.store).to.equal(store)
  })

})<|MERGE_RESOLUTION|>--- conflicted
+++ resolved
@@ -1,9 +1,5 @@
-<<<<<<< HEAD
-import React, { createClass, Children, Component, PropTypes } from 'react'
-=======
 import React, { createClass, Children, Component } from 'react'
 import PropTypes from 'prop-types'
->>>>>>> 12df1e80
 import ReactDOM from 'react-dom'
 import connect from '../../src/connect'
 import reactReduxFirebase from '../../src/compose'
