--- conflicted
+++ resolved
@@ -1,19 +1,11 @@
-<<<<<<< HEAD
-import React, { createClass, Children, Component } from 'react'
-=======
 import React, { createClass, Children, Component, cloneElement } from 'react'
->>>>>>> 705740f5
 import PropTypes from 'prop-types'
 import ReactDOM from 'react-dom'
 import TestUtils from 'react-addons-test-utils'
 import { createStore, compose, combineReducers } from 'redux'
 import getDisplayName from 'react-display-name'
 import reactReduxFirebase from '../../src/compose'
-<<<<<<< HEAD
 import firebaseConnect from '../../src/firebaseConnect'
-=======
-import firebaseConnect from '../../src/connect'
->>>>>>> 705740f5
 
 describe('firebaseConnect', () => {
   class Passthrough extends Component {
@@ -31,7 +23,9 @@
 
     render () {
       return Children.only(
-        cloneElement(this.props.children, { testProp: this.state.test, dynamicProp: this.state.dynamic }))
+        cloneElement(this.props.children,
+          { testProp: this.state.test, dynamicProp: this.state.dynamic }
+        ))
     }
   }
 
