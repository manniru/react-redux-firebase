--- conflicted
+++ resolved
@@ -101,26 +101,14 @@
 For more information on how best to use these methods, visit the [auth recipes](/docs/recipes/auth.md)
 
 ##### Returns
-<<<<<<< HEAD
-[**Promise**](https://developer.mozilla.org/en-US/docs/Web/JavaScript/Reference/Global_Objects/Promise) that resolve with the response from firebase's login method. `profile` parameter is also included if using oAuth provider.
+[**Promise**](https://developer.mozilla.org/en-US/docs/Web/JavaScript/Reference/Global_Objects/Promise) that resolves with the response from firebase's login method. `profile` parameter is also included if using oAuth provider.
+
+**NOTE**: For email authentication in `v1.4.*` and earlier - The user's UID (a [**String**](https://developer.mozilla.org/en-US/docs/Web/JavaScript/Reference/Global_Objects/String)) is returned instead of an object. This will change in `v1.5.0` for consistency across all auth types.
 
 ##### Examples
 
   *Email*
 ```js
-=======
-[**Promise**](https://developer.mozilla.org/en-US/docs/Web/JavaScript/Reference/Global_Objects/Promise) with an object (or a string, see note) containing profile, user, (also credential if using oAuth provider) in case of success or the error otherwise.
-
-**NOTE**: For email authentication in `v1.4.*` and earlier - The user's UID (a [**String**](https://developer.mozilla.org/en-US/docs/Web/JavaScript/Reference/Global_Objects/String)) is returned instead of an object. This will change in `v1.5.0` for consistency across all auth types.
-
-##### Examples
-
-For complete usage examples visit the [auth recipes](/docs/recipes/auth.md)
-
-   *Email*
-```js
-// NOTE: Account is not created during login for email auth. Use createUser
->>>>>>> aa8d75ba
 this.props.firebase.login({
   email: 'test@test.com',
   password: 'testest1'
