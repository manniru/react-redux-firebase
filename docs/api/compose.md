--- conflicted
+++ resolved
@@ -32,14 +32,10 @@
         result is returned. Argument Pattern: `(authData, firebase, dispatch)`
     -   `config.customAuthParameters` **[Object](https://developer.mozilla.org/en-US/docs/Web/JavaScript/Reference/Global_Objects/Object)** Object for setting which
         customAuthParameters are passed to external auth providers.
-<<<<<<< HEAD
     -   `config.profileFactory` **[Function](https://developer.mozilla.org/en-US/docs/Web/JavaScript/Reference/Statements/function)** Factory for modifying how user
         profile is saved.
     -   `config.uploadFileDataFactory` **[Function](https://developer.mozilla.org/en-US/docs/Web/JavaScript/Reference/Statements/function)** Factory for modifying
         how file meta data is written during file uploads
-=======
-    -   `config.profileFactory` **[Function](https://developer.mozilla.org/en-US/docs/Web/JavaScript/Reference/Statements/function)** Factory for modifying how user profile is saved.
->>>>>>> 85bff50c
     -   `config.profileParamsToPopulate` **([Array](https://developer.mozilla.org/en-US/docs/Web/JavaScript/Reference/Global_Objects/Array) \| [String](https://developer.mozilla.org/en-US/docs/Web/JavaScript/Reference/Global_Objects/String))** Parameters within
         profile object to populate
     -   `config.autoPopulateProfile` **[Boolean](https://developer.mozilla.org/en-US/docs/Web/JavaScript/Reference/Global_Objects/Boolean)** Whether or not to
@@ -80,50 +76,6 @@
 const store = createStoreWithFirebase(rootReducer, initialState)
 ```
 
-<<<<<<< HEAD
-Returns **[Function](https://developer.mozilla.org/en-US/docs/Web/JavaScript/Reference/Statements/function)** That accepts a component a returns a wrapped version of component
-
-# getFirebase
-
-Expose Firebase instance created internally. Useful for
-integrations into external libraries such as redux-thunk and redux-observable.
-
-**Examples**
-
-_redux-thunk integration_
-
-```javascript
-import { applyMiddleware, compose, createStore } from 'redux';
-import thunk from 'redux-thunk';
-import { reactReduxFirebase } from 'react-redux-firebase';
-import makeRootReducer from './reducers';
-import { getFirebase } from 'react-redux-firebase';
-
-const fbConfig = {} // your firebase config
-
-const store = createStore(
-  makeRootReducer(),
-  initialState,
-  compose(
-    applyMiddleware([
-      // Pass getFirebase function as extra argument
-      thunk.withExtraArgument(getFirebase)
-    ]),
-    reactReduxFirebase(fbConfig)
-  )
-);
-// then later
-export const addTodo = (newTodo) =>
- (dispatch, getState, getFirebase) => {
-   const firebase = getFirebase()
-   firebase
-     .push('todos', newTodo)
-     .then(() => {
-       dispatch({ type: 'SOME_ACTION' })
-     })
-};
-```
-=======
 _Custom Auth Parameters_
 
 ```javascript
@@ -139,5 +91,4 @@
 ```
 
 Returns **[Function](https://developer.mozilla.org/en-US/docs/Web/JavaScript/Reference/Statements/function)** That accepts a component and returns a Component which
-wraps the provided component (higher order component).
->>>>>>> 85bff50c
+wraps the provided component (higher order component).