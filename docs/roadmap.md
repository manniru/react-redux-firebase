--- conflicted
+++ resolved
@@ -7,11 +7,7 @@
 * Huge App Example with passing of props to child routes
 
 ### Long Term
-<<<<<<< HEAD
-* Routing decorators (most likely to include `@AuthRequired` and `@RedirectOnAuth`)
-=======
 * Routing decorators (most likely to include `@AuthRequired`, `@DataLoaded` and `@RedirectOnAuth`)
->>>>>>> 493a0342
 * Optional Built in Role Management
 * Multi-level population
 * Population rules suggestion/generation
