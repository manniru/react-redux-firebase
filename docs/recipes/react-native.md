--- conflicted
+++ resolved
@@ -1,7 +1,6 @@
 # React Native
 **NOTE**: It is suggested that [you use `v2.0.0`](http://docs.react-redux-firebase.com/history/v2.0.0/docs/recipes/react-native.html#native-modules) if you are using `react-native` (required for native modules through [`react-native-firebase`](https://github.com/invertase/react-native-firebase))
 
-<<<<<<< HEAD
 Connecting to Firebase through react-native can be done with the default Firebase javascript library, or through native modules. Libraries such as [react-native-firebase](https://github.com/invertase/react-native-firebase) that preserve Firebase's web library syntax while providing access to native modules can be used with `react-redux-firebase`.
 
 Regardless of which path you want to take, initial setup is the same, so we will begin there. Below are separate sections for the two different setups (native or web)
@@ -66,14 +65,7 @@
 ```
 The [react-native-firebase initial setup guide](http://invertase.io/react-native-firebase/#/initial-setup) has more information about how to setup your project for iOS/Android.
 
-## Creating Your Own
-
-We are going to use the project name Devshare for example here. For your project, use your project name everywhere where Devshare is used.
-
-### Start
-1. Make sure you have [`create-react-native-app`](https://github.com/react-community/create-react-native-app) installed, or install it using `npm install -g create-react-native-app`.
-1. Run `create-react-native-app Devshare` (again replace Devshare with the name of your project)
-1. After that is complete, eject using `yarn eject` or `npm run eject`
+Full project source: [react-native complete example app](https://github.com/prescottprue/react-redux-firebase/tree/master/examples/complete/react-native)
 
 ### Download Firebase Config
 1. Visit Overview page and click Add Firebase to iOS
@@ -160,33 +152,9 @@
 ```
 
 ### Run It
-=======
-In order to get `v1.*.*` working with `react-native` you must pass in `AsyncStorage` from `react-native` [as done in the material example](https://github.com/prescottprue/react-redux-firebase/blob/master/examples/complete/react-native/src/store.js#L13):
 
-```js
-import { createStore, compose } from 'redux'
-import rootReducer from './reducer' // reducer containing firebaseStateReducer
-import { reactReduxFirebase } from 'react-redux-firebase'
-import { AsyncStorage } from 'react-native'
+Now, if everything was done correctly you should be able to do the following:
 
-const fbConfig = {} // firebase config
-const createStoreWithMiddleware = compose(
-  reactReduxFirebase(fbConfig,
-    {
-      userProfile: 'users',
-      enableLogging: false,
-      ReactNative: { AsyncStorage },
-    }
-  )
-)(createStore)
-const store = createStoreWithMiddleware(rootReducer)
-```
-
-**NOTE**: Firebase is initialized internally for `v1.*.*`, so you **DO NOT** want to initialize Firebase yourself outside of `react-redux-firebase`.
-
-Full project source: [react-native complete example app](https://github.com/prescottprue/react-redux-firebase/tree/master/examples/complete/react-native)
->>>>>>> 746f67cf
-
-#### Native Modules
-
-If you are looking to use native modules (using [`react-native-firebase`](https://github.com/invertase/react-native-firebase) or other), please [visit the `v2.0.0` docs](http://docs.react-redux-firebase.com/history/v2.0.0/docs/recipes/react-native.html#native-modules).+```bash
+react-native run-ios
+```