--- conflicted
+++ resolved
@@ -43,9 +43,6 @@
 #### Examples
 * Debounced persisting of user input: Listen for typing actions from `redux-form` -> call `firebase.update()`
 * Throttled/Debounced API calls
-<<<<<<< HEAD
-* Displaying a system wide error: Listen for error actions -> display error message
-=======
 * Displaying a system wide error: Listen for error actions -> display error message
 
 ## [Routing](/docs/recipes/routing.md)
@@ -55,5 +52,4 @@
 #### Examples
 * Route Protection (user redirected to `/login` if not authenticated)
 * Redirect to `/` if user visits `/login` when authenticated
-* Show/Hide components based on user profile data such as `role: 'admin'` or `isAdmin: true`
->>>>>>> f49a14af
+* Show/Hide components based on user profile data such as `role: 'admin'` or `isAdmin: true`